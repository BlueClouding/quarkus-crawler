package org.acme.service.favourite;

import jakarta.enterprise.context.ApplicationScoped;
import jakarta.inject.Inject;
import jakarta.transaction.Transactional;

import org.acme.entity.Movie;
import org.acme.enums.MovieStatus;
import org.acme.model.FavouriteRequest;
import org.acme.model.FavouriteResponse;
import org.acme.service.MovieParser;
import org.acme.util.FileUtils;
import org.acme.util.JacksonUtils;
import org.jboss.logging.Logger;
import org.jsoup.Jsoup;
import org.jsoup.nodes.Document;
import org.jsoup.nodes.Element;
import org.jsoup.select.Elements;
import java.util.regex.Matcher;
import java.util.regex.Pattern;

import okhttp3.OkHttpClient;
import okhttp3.Request;
import okhttp3.Response;
import org.acme.util.HttpClientUtils;
import java.util.ArrayList;
import java.util.HashMap;
import java.util.List;
import java.util.Map;
import java.util.Set;
import java.util.concurrent.CompletableFuture;
import java.util.concurrent.ExecutorService;
import java.util.concurrent.Executors;
import java.util.concurrent.atomic.AtomicInteger;
import java.util.stream.Collectors;
import java.util.stream.IntStream;

/**
 * Service for processing user collections
 * This service handles:
 * 1. Adding movies to favourites using the favourite API
 * 2. Fetching collection pages to extract movie information
 * 3. Saving movie information to the database
 * 4. Removing movies from favourites
 */
@ApplicationScoped
public class CollectionProcessService {

    private static final Logger logger = Logger.getLogger(CollectionProcessService.class);
    private static final String COLLECTION_BASE_URL = "https://123av.com/zh/user/collection";
    private static final int MAX_RETRIES = 3;
    private static final int COLLECTION_THREAD_POOL_SIZE = 5; // Number of threads for processing collection pages
    private static final int PAGES_PER_THREAD = 20; // Number of pages each thread should process

    // Cookie string for authentication - in a real application, this would be managed properly
    private static final String COOKIE_STRING = "_ga=GA1.1.102313145.1744379567; dom3ic8zudi28v8lr6fgphwffqoz0j6c=074613d3-a62f-4b54-9e34-57d7d7215ec0%3A1%3A1; remember_web_59ba36addc2b2f9401580f014c7f58ea4e30989d=336255%7CuICKPKngTFAtH1xtQ8sAUD5vcWj1DfyXvIqd58W0kWmsQjPudM4ZOTkVK0Th%7C%242y%2412%24MrWKIiD0dnB.ALudK1g7Se.CGkahhbqcVmnhLAib6x8eu8mvsPWsu; locale=zh; session=q2cQvi0CshyKvHkZTVQYToCwpHahZ2mMpVZAhTvX; x-token=366cdf8a7bb8bbb1b3befa65853a06cf; _ga_VZGC2QQBZ8=GS1.1.1744454119.4.1.1744454697.0.0.0";

    private final OkHttpClient httpClient;
    private final ExecutorService collectionThreadPool;

    @Inject
    FavouriteService favouriteService;

    @Inject
    MovieParser movieParser;

    public CollectionProcessService() {
        this.httpClient = HttpClientUtils.createHttpClient();

        this.collectionThreadPool = Executors.newFixedThreadPool(COLLECTION_THREAD_POOL_SIZE);

        // Initialize data directory
        FileUtils.initDataDirectory();
    }

    /**
     * Process a batch of movies by:
     * 1. Adding them to favourites
     * 2. Fetching collection pages to extract movie info
     * 3. Saving movie info to database
     * 4. Removing them from favourites
     *
     * @param startId The starting movie ID
     * @param batchSize The number of movies to process (should be a multiple of MOVIES_PER_PAGE for efficiency)
     * @return A summary of the processing results
     */
    public Map<String, Object> processBatch(Long startId, int batchSize) {
        Map<String, Object> result = new HashMap<>();
        AtomicInteger addedCount = new AtomicInteger(0);
        AtomicInteger fetchedCount = new AtomicInteger(0);
        AtomicInteger savedCount = new AtomicInteger(0);
        AtomicInteger removedCount = new AtomicInteger(0);
        AtomicInteger errorCount = new AtomicInteger(0);

        try {
            // Calculate endId based on startId and batchSize
            Long endId = startId + batchSize - 1;

            logger.infof("Starting batch processing from ID %d to %d", startId, endId);

            // Step 1: Add movies to favourites
            Map<Long, FavouriteResponse> addResults = addToFavourites(startId, endId);

            // Count successful additions
            addResults.forEach((id, response) -> {
                if (response.isSuccess()) {
                    addedCount.incrementAndGet();
                } else {
                    logger.warnf("Failed to add movie ID %d to favourites: %s", id, response.getMessage());
                    errorCount.incrementAndGet();
                }
            });

            // Step 2 & 3: Process collection pages and save movies
            Map<String, Integer> processResult = processCollectionAndSave();
            fetchedCount.set(processResult.get("fetchedCount"));
            savedCount.set(processResult.get("savedCount"));
            errorCount.addAndGet(processResult.get("errorCount"));

            // Step 4: Remove movies from favourites
            Map<Long, FavouriteResponse> removeResults = removeFromFavourites(startId, endId);

            // Count successful removals
            removeResults.forEach((id, response) -> {
                if (response.isSuccess()) {
                    removedCount.incrementAndGet();
                } else {
                    removedCount.incrementAndGet();
                    logger.warnf("Failed to remove movie ID %d from favourites: %s", id, response.getMessage());
                }
            });

            // Prepare result summary
            result.put("success", true);
            result.put("startId", startId);
            result.put("endId", endId);
            result.put("batchSize", batchSize);
            result.put("addedCount", addedCount.get());
            result.put("fetchedCount", fetchedCount.get());
            result.put("savedCount", savedCount.get());
            result.put("removedCount", removedCount.get());
            result.put("errorCount", errorCount.get());

        } catch (Exception e) {
            logger.errorf("Error processing batch: %s", e.getMessage());
            result.put("success", false);
            result.put("error", e.getMessage());
        }

        return result;
    }

    /**
     * Add a range of movie IDs to favourites
     *
     * @param startId The starting movie ID
     * @param endId The ending movie ID
     * @return Map of movie IDs to favourite response objects
     */
    public Map<Long, FavouriteResponse> addToFavourites(Long startId, Long endId) {
        logger.info("Step 1: Adding movies to favourites");
        Map<Long, FavouriteResponse> addResults = favouriteService.processFavouritesForRange(startId, endId, "add");
        int successCount = (int) addResults.values().stream().filter(FavouriteResponse::isSuccess).count();
        logger.infof("Added %d movies to favourites", successCount);
        return addResults;
    }

    /**
     * Process collection pages to extract movie information and save to database
     * using multiple threads
     *
     * @return Map containing counts of fetched and saved movies
     */
    public Map<String, Integer> processCollectionAndSave() {
        Map<String, Integer> result = new HashMap<>();
        AtomicInteger fetchedCount = new AtomicInteger(0);
        AtomicInteger savedCount = new AtomicInteger(0);
        AtomicInteger errorCount = new AtomicInteger(0);

        try {
            // First, fetch the first page to get the total number of pages
            int totalPages = getTotalCollectionPages();
            logger.infof("Found %d total collection pages", totalPages);

            if (totalPages <= 0) {
                logger.warn("No collection pages found, possibly empty collection or login issue");
                result.put("fetchedCount", 0);
                result.put("savedCount", 0);
                result.put("errorCount", 1);
                return result;
            }

            // Step 2: Fetch collection pages and extract movie information using multiple threads
            logger.infof("Step 2: Fetching %d collection pages using %d threads",
                    totalPages, COLLECTION_THREAD_POOL_SIZE);

            // Create batches of pages for each thread
            List<List<Integer>> pageBatches = createPageBatches(totalPages, PAGES_PER_THREAD);
            logger.infof("Created %d page batches", pageBatches.size());
<<<<<<< HEAD
            
            // Process each batch in a separate thread and save immediately after each batch
            List<CompletableFuture<Void>> futures = new ArrayList<>();
            
=======

            // Process each batch in a separate thread
            List<CompletableFuture<List<Movie>>> futures = new ArrayList<>();

>>>>>>> aa312fa1
            for (List<Integer> batch : pageBatches) {
                CompletableFuture<Void> future = CompletableFuture.runAsync(() -> {
                    List<Movie> batchMovies = new ArrayList<>();
                    List<Long> batchProcessedIds = new ArrayList<>();
                    int batchFetchCount = 0;
                    int batchSaveCount = 0;
                    int batchErrorCount = 0;
                    
                    logger.infof("Processing page batch: %d to %d", batch.get(0), batch.get(batch.size() - 1));
<<<<<<< HEAD
                    
                    // Step 1: Fetch movies from all pages in this batch
=======

>>>>>>> aa312fa1
                    for (Integer page : batch) {
                        try {
                            List<Movie> pageMovies = processCollectionPage(page);
                            if (pageMovies != null && !pageMovies.isEmpty()) {
                                batchMovies.addAll(pageMovies);
<<<<<<< HEAD
                                batchFetchCount += pageMovies.size();
                                logger.infof("Fetched %d movies from page %d/%d", 
=======
                                fetchedCount.addAndGet(pageMovies.size());
                                logger.infof("Fetched %d movies from page %d/%d",
>>>>>>> aa312fa1
                                        pageMovies.size(), page, totalPages);
                            } else {
                                logger.warnf("No movies fetched from page %d/%d", page, totalPages);
                            }

                            // Add a small delay to avoid overwhelming the server
                            try {
                                Thread.sleep(300);
                            } catch (InterruptedException e) {
                                Thread.currentThread().interrupt();
                                logger.warn("Thread interrupted during delay between page requests");
                            }
                        } catch (Exception e) {
                            logger.errorf("Error processing page %d: %s", page, e.getMessage());
                            batchErrorCount++;
                        }
                    }
<<<<<<< HEAD
                    
                    // Step 2: Save this batch's movies to database immediately
                    if (!batchMovies.isEmpty()) {
                        logger.infof("Saving %d movies from batch %d to %d to database", 
                                batchMovies.size(), batch.get(0), batch.get(batch.size() - 1));
                        
                        for (Movie movie : batchMovies) {
                            try {
                                saveMovie(movie);
                                batchSaveCount++;
                                
                                // Add the original ID to the processed IDs list
                                if (movie.getOriginalId() != null) {
                                    batchProcessedIds.add(movie.getOriginalId().longValue());
                                }
                            } catch (Exception e) {
                                logger.errorf("Error saving movie %s: %s", movie.getCode(), e.getMessage());
                                batchErrorCount++;
                            }
                        }
                        
                        // Save processed IDs to file immediately
                        if (!batchProcessedIds.isEmpty()) {
                            FileUtils.saveProcessedIds(batchProcessedIds);
                            logger.infof("Saved %d processed IDs from batch to file", batchProcessedIds.size());
                        }
                        
                        // Update counters
                        fetchedCount.addAndGet(batchFetchCount);
                        savedCount.addAndGet(batchSaveCount);
                        errorCount.addAndGet(batchErrorCount);
                        
                        logger.infof("Completed batch %d to %d: fetched=%d, saved=%d, errors=%d", 
                                batch.get(0), batch.get(batch.size() - 1), 
                                batchFetchCount, batchSaveCount, batchErrorCount);
                    }
=======

                    return batchMovies;
>>>>>>> aa312fa1
                }, collectionThreadPool);

                futures.add(future);
            }
<<<<<<< HEAD
            
            // Wait for all futures to complete
=======

            // Wait for all futures to complete and combine results
>>>>>>> aa312fa1
            CompletableFuture<Void> allFutures = CompletableFuture.allOf(
                    futures.toArray(new CompletableFuture[0])
            );

            // Wait for all futures to complete
            allFutures.join();
<<<<<<< HEAD
            
            logger.infof("All page batches completed, fetched and saved %d movies total", fetchedCount.get());
            
            logger.infof("Processed %d movies: fetched=%d, saved=%d, errors=%d", 
=======

            // Combine all fetched movies
            List<Movie> fetchedMovies = futures.stream()
                    .map(CompletableFuture::join)
                    .flatMap(List::stream)
                    .collect(Collectors.toList());

            logger.infof("All page batches completed, fetched %d movies total", fetchedMovies.size());

            // Step 3: Save fetched movies to database
            logger.infof("Step 3: Saving %d fetched movies to database", fetchedMovies.size());

            // Track processed IDs for later removal
            List<Long> processedIds = new ArrayList<>();

            for (Movie movie : fetchedMovies) {
                try {
                    saveMovie(movie);
                    savedCount.incrementAndGet();

                    // Add the original ID to the processed IDs list
                    if (movie.getOriginalId() != null) {
                        processedIds.add(movie.getOriginalId().longValue());
                    }
                } catch (Exception e) {
                    logger.errorf("Error saving movie %s: %s", movie.getCode(), e.getMessage());
                    errorCount.incrementAndGet();
                }
            }

            // Save processed IDs to file for later removal
            if (!processedIds.isEmpty()) {
                FileUtils.saveProcessedIds(processedIds);
                logger.infof("Saved %d processed IDs to file", processedIds.size());
            }

            logger.infof("Processed %d movies: fetched=%d, saved=%d, errors=%d",
>>>>>>> aa312fa1
                    fetchedCount.get(), fetchedCount.get(), savedCount.get(), errorCount.get());

        } catch (Exception e) {
            logger.errorf("Error processing collection pages: %s", e.getMessage());
            errorCount.incrementAndGet();
        }

        result.put("fetchedCount", fetchedCount.get());
        result.put("savedCount", savedCount.get());
        result.put("errorCount", errorCount.get());
        return result;
    }

    /**
     * Create batches of page numbers for parallel processing
     *
     * @param totalPages Total number of pages
     * @param pagesPerBatch Number of pages per batch
     * @return List of page number batches
     */
    private List<List<Integer>> createPageBatches(int totalPages, int pagesPerBatch) {
        List<List<Integer>> batches = new ArrayList<>();

        for (int i = 0; i < totalPages; i += pagesPerBatch) {
            int start = i + 1; // Pages are 1-indexed
            int end = Math.min(i + pagesPerBatch, totalPages);

            List<Integer> batch = IntStream.rangeClosed(start, end)
                    .boxed()
                    .collect(Collectors.toList());

            batches.add(batch);
        }

        return batches;
    }

    /**
     * Get the total number of pages in the collection
     *
     * @return The total number of pages, or 0 if unable to determine
     */
    private int getTotalCollectionPages() {
        try {
            String url = COLLECTION_BASE_URL;
            logger.infof("Fetching first collection page to determine total pages: %s", url);

            Request request = HttpClientUtils.createRequestBuilderWithReferer(url, COOKIE_STRING, "https://123av.com/zh/user/feed", false)
                    .build();

            try (Response response = httpClient.newCall(request).execute()) {
                if (!response.isSuccessful()) {
                    logger.errorf("Failed to fetch collection page: HTTP %d", response.code());
                    return 0;
                }

                String htmlContent = response.body().string();

                // Parse the HTML to extract the total pages
                Document doc = Jsoup.parse(htmlContent);

                // Look for the navigation element with the lastPage attribute
                // <div v-scope="Navigation({ lastPage: 465 })" @vue:mounted="init($el)" class="mt-5">
                Element navigationElement = doc.selectFirst("div[v-scope~=Navigation]");

                if (navigationElement != null) {
                    String vScope = navigationElement.attr("v-scope");
                    Pattern pattern = Pattern.compile("Navigation\\(\\{\\s*lastPage:\\s*(\\d+)\\s*\\}\\)");
                    Matcher matcher = pattern.matcher(vScope);

                    if (matcher.find()) {
                        String lastPageStr = matcher.group(1);
                        try {
                            int lastPage = Integer.parseInt(lastPageStr);
                            logger.infof("Found total pages: %d", lastPage);
                            return lastPage;
                        } catch (NumberFormatException e) {
                            logger.warnf("Could not parse lastPage value: %s", lastPageStr);
                        }
                    } else {
                        logger.warn("Could not extract lastPage value from navigation element");
                    }
                } else {
                    logger.warn("Could not find navigation element with lastPage attribute");
                }

                return 0;
            }
        } catch (Exception e) {
            logger.errorf("Error determining total collection pages: %s", e.getMessage());
            return 0;
        }
    }

    /**
     * Remove a range of movie IDs from favourites
     *
     * @param startId The starting movie ID
     * @param endId The ending movie ID
     * @return Map of movie IDs to favourite response objects
     */
    public Map<Long, FavouriteResponse> removeFromFavourites(Long startId, Long endId) {
        logger.info("Step 4: Removing movies from favourites");
        Map<Long, FavouriteResponse> removeResults = favouriteService.processFavouritesForRange(startId, endId, "remove");

        // Track failed removals
        List<Long> failedIds = new ArrayList<>();
        removeResults.forEach((id, response) -> {
            if (!response.isSuccess()) {
                failedIds.add(id);
            }
        });

        // Save failed IDs to file
        if (!failedIds.isEmpty()) {
            FileUtils.saveRemoveFailedIds(failedIds);
            logger.infof("Saved %d failed removal IDs to file", failedIds.size());
        }

        int successCount = (int) removeResults.values().stream().filter(FavouriteResponse::isSuccess).count();
        logger.infof("Removed %d movies from favourites", successCount);
        return removeResults;
    }

    /**
     * Remove all processed movie IDs from favourites using multiple threads
     *
     * @param batchSize The size of each batch to process
     * @param threadCount The number of threads to use
     * @return Map with removal statistics
     */
    public Map<String, Object> autoRemoveProcessedIds(int batchSize, int threadCount) {
        Map<String, Object> result = new HashMap<>();
        AtomicInteger successCount = new AtomicInteger(0);
        AtomicInteger failureCount = new AtomicInteger(0);

        try {
            // Load all processed IDs from file
            Set<Long> processedIds = FileUtils.getProcessedIds();
            logger.infof("Loaded %d processed IDs for auto-removal", processedIds.size());

            if (processedIds.isEmpty()) {
                logger.warn("No processed IDs found for removal");
                result.put("success", true);
                result.put("removedCount", 0);
                result.put("failedCount", 0);
                return result;
            }

            // Create a thread pool for parallel processing
            ExecutorService executor = Executors.newFixedThreadPool(threadCount);

            // Convert set to list for easier batch processing
            List<Long> idList = new ArrayList<>(processedIds);

            // Create batches
            List<List<Long>> batches = new ArrayList<>();
            for (int i = 0; i < idList.size(); i += batchSize) {
                batches.add(idList.subList(i, Math.min(i + batchSize, idList.size())));
            }

            logger.infof("Created %d batches for auto-removal", batches.size());

            // Process each batch in parallel
            List<CompletableFuture<Map<String, Integer>>> futures = new ArrayList<>();

            for (List<Long> batch : batches) {
                CompletableFuture<Map<String, Integer>> future = CompletableFuture.supplyAsync(() -> {
                    Map<String, Integer> batchResult = new HashMap<>();
                    int batchSuccess = 0;
                    int batchFailure = 0;
                    List<Long> batchFailedIds = new ArrayList<>();

                    logger.infof("Processing removal batch of %d IDs", batch.size());

                    for (Long id : batch) {
                        try {
                            FavouriteRequest request = new FavouriteRequest();
                            request.setAction("remove");
                            request.setType("movie");
                            request.setId(id);

                            FavouriteResponse response = favouriteService.processFavourite(request);

                            if (response.isSuccess()) {
                                batchSuccess++;
                            } else {
                                batchFailure++;
                                batchFailedIds.add(id);
                                logger.warnf("Failed to remove movie ID %d: %s", id, response.getMessage());
                            }

                            // Add a small delay to avoid overwhelming the server
                            try {
                                Thread.sleep(100);
                            } catch (InterruptedException e) {
                                Thread.currentThread().interrupt();
                            }
                        } catch (Exception e) {
                            batchFailure++;
                            batchFailedIds.add(id);
                            logger.errorf("Error removing movie ID %d: %s", id, e.getMessage());
                        }
                    }

                    // Save failed IDs to file
                    if (!batchFailedIds.isEmpty()) {
                        FileUtils.saveRemoveFailedIds(batchFailedIds);
                    }

                    batchResult.put("success", batchSuccess);
                    batchResult.put("failure", batchFailure);

                    logger.infof("Completed removal batch: %d successful, %d failed", batchSuccess, batchFailure);

                    return batchResult;
                }, executor);

                futures.add(future);
            }

            // Wait for all futures to complete
            CompletableFuture<Void> allFutures = CompletableFuture.allOf(
                    futures.toArray(new CompletableFuture[0])
            );

            // Wait for all futures to complete
            allFutures.join();

            // Combine results
            for (CompletableFuture<Map<String, Integer>> future : futures) {
                Map<String, Integer> batchResult = future.join();
                successCount.addAndGet(batchResult.get("success"));
                failureCount.addAndGet(batchResult.get("failure"));
            }

            // Shutdown executor
            executor.shutdown();

            logger.infof("Auto-removal completed: %d successful, %d failed",
                    successCount.get(), failureCount.get());

        } catch (Exception e) {
            logger.errorf("Error during auto-removal: %s", e.getMessage());
            result.put("success", false);
            result.put("error", e.getMessage());
            return result;
        }

        result.put("success", true);
        result.put("removedCount", successCount.get());
        result.put("failedCount", failureCount.get());
        return result;
    }


    /**
     * Save or update a movie in the database
     *
     * @param movie The movie to save
     * @return The saved movie
     */
    @Transactional
    protected Movie saveMovie(Movie movie) {
        if (movie == null || movie.getCode() == null) {
            throw new IllegalArgumentException("Movie or movie code cannot be null");
        }

        try {
            // Check if movie already exists by code
            Movie existingMovie = Movie.find("code", movie.getCode()).firstResult();

            if (existingMovie != null) {
                // Update existing movie
                if (movie.getTitle() != null) existingMovie.setTitle(movie.getTitle());
                if (movie.getThumbnail() != null) existingMovie.setThumbnail(movie.getThumbnail());
                if (movie.getLink() != null) existingMovie.setLink(movie.getLink());
                if (movie.getOriginalId() != null) existingMovie.setOriginalId(movie.getOriginalId());

                existingMovie.persist();
                return existingMovie;
            } else {
                // Create new movie with required fields
                if (movie.getDuration() == null) {
                    movie.setDuration("未知"); // Set a default value for required field
                }

                movie.persist();
                return movie;
            }
        } catch (Exception e) {
            logger.errorf("Error saving movie %s: %s", movie.getCode(), e.getMessage());
            throw e;
        }
    }

    /**
     * Process a collection page and extract movie information
     *
     * @param page The page number to process
     * @return List of movies extracted from the page
     */
    protected List<Movie> processCollectionPage(int page) {
        List<Movie> movies = new ArrayList<>();
        int retryCount = 0;

        while (retryCount < MAX_RETRIES) {
            try {
                String url = String.format("%s?page=%d", COLLECTION_BASE_URL, page);
                logger.infof("Fetching collection page: %s", url);

                Request request = HttpClientUtils.createRequestBuilderWithReferer(url, COOKIE_STRING, "https://123av.com/zh/user/feed", false)
                        .build();

                try (Response response = httpClient.newCall(request).execute()) {
                    if (!response.isSuccessful()) {
                        logger.errorf("Failed to fetch collection page %d: HTTP %d", page, response.code());
                        retryCount++;
                        continue;
                    }

                    String htmlContent = response.body().string();

                    // Extract movies from the collection page
                    List<Movie> pageMovies = extractMovieFromElement(htmlContent, "https://123av.com/zh");
                    if (pageMovies != null && !pageMovies.isEmpty()) {
                        movies.addAll(pageMovies);
                    }

                    logger.info(String.format("Successfully extracted %d movies from page %d", movies.size(), page));
                    return movies;
                }

            } catch (Exception e) {
                logger.errorf("Error processing collection page %d (attempt %d): %s", page, retryCount + 1, e.getMessage());
                retryCount++;

                // Add delay before retry
                try {
                    Thread.sleep(1000 * retryCount);
                } catch (InterruptedException ie) {
                    Thread.currentThread().interrupt();
                }
            }
        }

        logger.errorf("Failed to process collection page %d after %d attempts", page, MAX_RETRIES);
        return movies;
    }

    /**
     * Extract movie information from the collection page HTML
     *
     * @param htmlContent The HTML content of the collection page
     * @param baseUrl The base URL of the website
     * @return List of Movie objects with extracted information
     */
    private List<Movie> extractMovieFromElement(String htmlContent, String baseUrl) {
        List<Movie> movies = new ArrayList<>();
        try {
            Document doc = Jsoup.parse(htmlContent);

            // Find all movie boxes in the collection page
            Elements movieElements = doc.select(".box-item");

            for (Element element : movieElements) {
                try {
                    Movie movie = new Movie();

                    // Extract movie thumbnail
                    Element imgElement = element.selectFirst("img");
                    if (imgElement != null) {
                        String thumbnail = imgElement.attr("src");
                        if (!thumbnail.isEmpty()) {
                            movie.setThumbnail(thumbnail);
                            logger.infof("Extracted thumbnail: %s", thumbnail);
                        }
                    }

                    // Extract movie title
                    Element titleElement = element.selectFirst(".title");
                    if (titleElement != null) {
                        String title = titleElement.text().trim();
                        if (!title.isEmpty()) {
                            movie.setTitle(title);
                            logger.infof("Extracted title: %s", title);
                        }
                    }

                    // Extract movie code
                    Element codeElement = element.selectFirst(".code");
                    if (codeElement != null) {
                        String code = codeElement.text().trim();
                        if (!code.isEmpty()) {
                            movie.setCode(code);
                            logger.infof("Extracted code: %s", code);
                        }
                    }

                    // Extract movie link
                    Element linkElement = element.selectFirst("a");
                    if (linkElement != null) {
                        String link = linkElement.attr("href");
                        if (!link.isEmpty()) {
                            // Ensure link has the base URL
                            if (!link.startsWith("http")) {
                                link = baseUrl + (link.startsWith("/") ? "" : "/") + link;
                            }
                            movie.setLink(link);
                            logger.infof("Extracted link: %s", link);
                        }
                    }

                    // Extract originalId from favourite button
                    Element favouriteButton = element.selectFirst(".favourite");
                    if (favouriteButton != null) {
                        String vScope = favouriteButton.attr("v-scope");
                        Pattern pattern = Pattern.compile("Favourite\\(.*?'movie',\\s*(\\d+)");
                        Matcher matcher = pattern.matcher(vScope);

                        if (matcher.find()) {
                            String originalIdStr = matcher.group(1);
                            try {
                                movie.setOriginalId(Integer.parseInt(originalIdStr));
                                logger.infof("Extracted originalId: %d for movie %s", movie.getOriginalId(), movie.getCode());
                            } catch (NumberFormatException e) {
                                logger.warnf("Could not parse originalId: %s", originalIdStr);
                            }
                        }
                    }

                    // Add movie to list if we have at least a code
                    if (movie.getCode() != null && !movie.getCode().isEmpty()) {
                        movie.setStatus(MovieStatus.NEW.getValue());
                        movies.add(movie);
                        logger.infof("Added movie %s to collection with originalId: %d", movie.getCode(), movie.getOriginalId());
                    }
                } catch (Exception e) {
                    logger.errorf("Error extracting movie from element: %s", e.getMessage());
                }
            }
            logger.info(JacksonUtils.toJsonString(movies));
            return movies;
        } catch (Exception e) {
            logger.errorf("Error parsing collection page: %s", e.getMessage());
            return movies;
        }
    }

    /**
     * Process multiple batches sequentially
     *
     * @param startId The starting movie ID for the first batch
     * @param batchSize The size of each batch
     * @param batchCount The number of batches to process
     * @return List of batch processing results
     */
    public List<Map<String, Object>> processMultipleBatches(Long startId, int batchSize, int batchCount) {
        List<Map<String, Object>> results = new ArrayList<>();

        for (int i = 0; i < batchCount; i++) {
            Long currentStartId = startId + (i * batchSize);
            logger.infof("Processing batch %d/%d starting from ID %d", i + 1, batchCount, currentStartId);

            Map<String, Object> batchResult = processBatch(currentStartId, batchSize);
            results.add(batchResult);

            // Add delay between batches
            try {
                Thread.sleep(2000);
            } catch (InterruptedException e) {
                Thread.currentThread().interrupt();
                logger.warn("Thread interrupted during delay between batches");
            }
        }

        return results;
    }
}<|MERGE_RESOLUTION|>--- conflicted
+++ resolved
@@ -197,17 +197,10 @@
             // Create batches of pages for each thread
             List<List<Integer>> pageBatches = createPageBatches(totalPages, PAGES_PER_THREAD);
             logger.infof("Created %d page batches", pageBatches.size());
-<<<<<<< HEAD
-            
-            // Process each batch in a separate thread and save immediately after each batch
-            List<CompletableFuture<Void>> futures = new ArrayList<>();
-            
-=======
 
             // Process each batch in a separate thread
             List<CompletableFuture<List<Movie>>> futures = new ArrayList<>();
 
->>>>>>> aa312fa1
             for (List<Integer> batch : pageBatches) {
                 CompletableFuture<Void> future = CompletableFuture.runAsync(() -> {
                     List<Movie> batchMovies = new ArrayList<>();
@@ -217,24 +210,14 @@
                     int batchErrorCount = 0;
                     
                     logger.infof("Processing page batch: %d to %d", batch.get(0), batch.get(batch.size() - 1));
-<<<<<<< HEAD
-                    
-                    // Step 1: Fetch movies from all pages in this batch
-=======
-
->>>>>>> aa312fa1
+
                     for (Integer page : batch) {
                         try {
                             List<Movie> pageMovies = processCollectionPage(page);
                             if (pageMovies != null && !pageMovies.isEmpty()) {
                                 batchMovies.addAll(pageMovies);
-<<<<<<< HEAD
-                                batchFetchCount += pageMovies.size();
-                                logger.infof("Fetched %d movies from page %d/%d", 
-=======
                                 fetchedCount.addAndGet(pageMovies.size());
                                 logger.infof("Fetched %d movies from page %d/%d",
->>>>>>> aa312fa1
                                         pageMovies.size(), page, totalPages);
                             } else {
                                 logger.warnf("No movies fetched from page %d/%d", page, totalPages);
@@ -252,70 +235,20 @@
                             batchErrorCount++;
                         }
                     }
-<<<<<<< HEAD
-                    
-                    // Step 2: Save this batch's movies to database immediately
-                    if (!batchMovies.isEmpty()) {
-                        logger.infof("Saving %d movies from batch %d to %d to database", 
-                                batchMovies.size(), batch.get(0), batch.get(batch.size() - 1));
-                        
-                        for (Movie movie : batchMovies) {
-                            try {
-                                saveMovie(movie);
-                                batchSaveCount++;
-                                
-                                // Add the original ID to the processed IDs list
-                                if (movie.getOriginalId() != null) {
-                                    batchProcessedIds.add(movie.getOriginalId().longValue());
-                                }
-                            } catch (Exception e) {
-                                logger.errorf("Error saving movie %s: %s", movie.getCode(), e.getMessage());
-                                batchErrorCount++;
-                            }
-                        }
-                        
-                        // Save processed IDs to file immediately
-                        if (!batchProcessedIds.isEmpty()) {
-                            FileUtils.saveProcessedIds(batchProcessedIds);
-                            logger.infof("Saved %d processed IDs from batch to file", batchProcessedIds.size());
-                        }
-                        
-                        // Update counters
-                        fetchedCount.addAndGet(batchFetchCount);
-                        savedCount.addAndGet(batchSaveCount);
-                        errorCount.addAndGet(batchErrorCount);
-                        
-                        logger.infof("Completed batch %d to %d: fetched=%d, saved=%d, errors=%d", 
-                                batch.get(0), batch.get(batch.size() - 1), 
-                                batchFetchCount, batchSaveCount, batchErrorCount);
-                    }
-=======
 
                     return batchMovies;
->>>>>>> aa312fa1
                 }, collectionThreadPool);
 
                 futures.add(future);
             }
-<<<<<<< HEAD
-            
-            // Wait for all futures to complete
-=======
 
             // Wait for all futures to complete and combine results
->>>>>>> aa312fa1
             CompletableFuture<Void> allFutures = CompletableFuture.allOf(
                     futures.toArray(new CompletableFuture[0])
             );
 
             // Wait for all futures to complete
             allFutures.join();
-<<<<<<< HEAD
-            
-            logger.infof("All page batches completed, fetched and saved %d movies total", fetchedCount.get());
-            
-            logger.infof("Processed %d movies: fetched=%d, saved=%d, errors=%d", 
-=======
 
             // Combine all fetched movies
             List<Movie> fetchedMovies = futures.stream()
@@ -353,7 +286,6 @@
             }
 
             logger.infof("Processed %d movies: fetched=%d, saved=%d, errors=%d",
->>>>>>> aa312fa1
                     fetchedCount.get(), fetchedCount.get(), savedCount.get(), errorCount.get());
 
         } catch (Exception e) {
